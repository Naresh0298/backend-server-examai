# app/main_server.py
from fastapi import FastAPI, File, UploadFile, HTTPException, Depends, Request, BackgroundTasks
from fastapi.responses import JSONResponse
from typing import List, Optional
import os
from datetime import datetime
import uuid
import io
import json # For custom JSON encoder
from dotenv import load_dotenv
from pathlib import Path

# Import GCS, Vision, Claude services (still needed for dependencies for other endpoints or if you decide to keep partial sync logic)
from .gcs_service import GCSService
from .vision_service import VisionService
from .claude_service import ClaudeService, get_claude_service # get_claude_service is now used for /gen endpoint's dependency

# Import MongoDB service and Pydantic models from it
from .mongodb_service import MongoDB, get_mongodb_service, ExamPaper

from fastapi.middleware.cors import CORSMiddleware
from contextlib import asynccontextmanager
from bson import ObjectId
from pydantic import BaseModel

# --- NEW: Import Celery related components ---
from .celery_worker import celery_app
from .tasks import process_document_task # Import your specific task

# --- Environment Variable Loading ---
from pathlib import Path
from dotenv import load_dotenv
import os

# current_script_dir = Path(__file__).resolve().parent # This is /Users/naresh/Documents/Projects/BACKEND-SERVER-EXAMAI/app/
# backend_dir = current_script_dir.parent             # This is /Users/naresh/Documents/Projects/BACKEND-SERVER-EXAMAI/
# project_root_dir = backend_dir.parent               # This is /Users/naresh/Documents/Projects/

# env_path = project_root_dir / 'backend-server-examai/app/.env' # 


<<<<<<< HEAD
load_dotenv(dotenv_path=env_path)
=======
# Use this to load environment variables from the specific path
# load_dotenv(dotenv_path=env_path)
>>>>>>> cb688296

BUCKET_NAME = os.getenv("GCS_BUCKET_NAME")
CREDENTIALS_PATH = os.getenv("GOOGLE_APPLICATION_CREDENTIALS_OCR")
<<<<<<< HEAD
=======
#---------------------------------------
>>>>>>> cb688296
# MONGO_URI and DB_NAME are now primarily read from .env in mongodb_service.py
# but it's good to keep checks here if main.py directly depends on them
MONGO_URI = os.getenv("MONGO_URI")
DB_NAME = os.getenv("MONGO_DB_NAME")


if not BUCKET_NAME:
    raise ValueError("GCS_BUCKET_NAME environment variable is required")

# --- FastAPI Lifespan (for MongoDB connection for the web dyno) ---
@asynccontextmanager
async def lifespan(app: FastAPI):
    mongodb_service = await get_mongodb_service()
    app.mongodb_service = mongodb_service
    yield
    await app.mongodb_service.close()

app = FastAPI(title="File Upload API with GCS, OCR, and AI", version="1.0.0", lifespan=lifespan)

# --- CORS Configuration ---
origins = [
    "http://localhost:3000",
    "http://169.254.9.73:3000",
    "http://127.0.0.1:3000",
    # Add your Vercel frontend URL for production if needed
    # "https://examai-frontend.vercel.app",
]
app.add_middleware(
    CORSMiddleware,
    allow_origins=origins,
    allow_credentials=True,
    allow_methods=["*"],
    allow_headers=["*"],
)

# --- Dependency Injections (still useful for other endpoints or if you need them) ---
def get_gcs_service_sync(): # Renamed to avoid confusion with async task
    return GCSService(bucket_name=BUCKET_NAME, credentials_path=CREDENTIALS_PATH)

def get_vision_service_sync(): # Renamed to avoid confusion
    return VisionService()

# --- Pydantic Models ---
class User(BaseModel):
    gen_info: ExamPaper

class GenerateRequest(BaseModel):
    extracted_text: str

class CustomJSONEncoder(json.JSONEncoder):
    def default(self, obj):
        if isinstance(obj, ObjectId):
            return str(obj)
        return json.JSONEncoder.default(self, obj)

# --- API Endpoints ---
@app.get("/")
async def root():
    return {"message": "File Upload API with Google Cloud Storage, OCR, and AI (Celery Enabled)"}

@app.post("/upload")
async def upload_file(
    file: UploadFile = File(...),
    folder: Optional[str] = None
):
    """
    Uploads a file and enqueues a background task for GCS upload, OCR, and AI generation.
    Returns an immediate response with a task ID.
    """
    if not file.filename:
        raise HTTPException(status_code=400, detail="No file provided")

    file_content = await file.read() # Read file content once
    file_content_type = file.content_type
    original_filename = file.filename

    # Enqueue the long-running task to Celery
    # The file content (bytes) is passed directly to the task
    task = process_document_task.delay(
        file_content_bytes=file_content,
        original_filename=original_filename,
        file_content_type=file_content_type,
        folder=folder
    )

    # Return an immediate 202 Accepted response
    return JSONResponse(
        status_code=status.HTTP_202_ACCEPTED,
        content={
            "message": "File upload received. Processing initiated in background.",
            "original_filename": original_filename,
            "task_id": task.id, # The ID of the Celery task
            "status_check_url": f"/tasks/{task.id}/status" # Endpoint to check status
        }
    )

@app.get("/tasks/{task_id}/status")
async def get_task_status(task_id: str):
    """
    Check the status of a background task by its ID.
    """
    task_result = process_document_task.AsyncResult(task_id)

    response_data = {
        "task_id": task_id,
        "status": task_result.status,
        "ready": task_result.ready()
    }

    if task_result.ready():
        # Task is finished (SUCCESS, FAILURE, RETRY, etc.)
        response_data["successful"] = task_result.successful() # True if status is SUCCESS
        response_data["result"] = task_result.result # Contains the return value or exception

        # If result is bytes (e.g. error message), convert to string for JSON serialization
        if isinstance(response_data["result"], bytes):
            try:
                response_data["result"] = response_data["result"].decode('utf-8')
            except UnicodeDecodeError:
                response_data["result"] = str(response_data["result"]) # Fallback to string representation

    return JSONResponse(content=response_data, status_code=200)


@app.post("/upload-multiple")
async def upload_multiple_files(
    files: List[UploadFile] = File(...),
    folder: Optional[str] = None,
    # Dependencies for GCS/Vision are no longer needed here if processing is async
    # gcs_service: GCSService = Depends(get_gcs_service_sync),
    # vision_service: VisionService = Depends(get_vision_service_sync)
):
    """
    Upload multiple files and enqueue background tasks for each.
    """
    if not files:
        raise HTTPException(status_code=400, detail="No files provided")

    enqueued_tasks = []
    for file in files:
        if not file.filename:
            continue

        file_content = await file.read()
        file_content_type = file.content_type
        original_filename = file.filename

        task = process_document_task.delay(
            file_content_bytes=file_content,
            original_filename=original_filename,
            file_content_type=file_content_type,
            folder=folder
        )
        enqueued_tasks.append({
            "original_filename": original_filename,
            "task_id": task.id,
            "status_check_url": f"/tasks/{task.id}/status"
        })

    return JSONResponse(
        status_code=status.HTTP_202_ACCEPTED,
        content={
            "message": f"Processing initiated for {len(enqueued_tasks)} files.",
            "tasks": enqueued_tasks
        }
    )

@app.get("/files")
async def list_all_files(
    gcs_service: GCSService = Depends(get_gcs_service_sync)
):
    """
    List all files in the GCS bucket.
    """
    try:
        result = gcs_service.list_files(prefix=None)

        if result["success"]:
            return JSONResponse(
                status_code=200,
                content=result
            )
        else:
            raise HTTPException(status_code=500, detail=result["message"])

    except Exception as e:
        raise HTTPException(status_code=500, detail=f"Internal server error: {str(e)}")

@app.delete("/files/{file_path:path}")
async def delete_file(
    file_path: str,
    gcs_service: GCSService = Depends(get_gcs_service_sync)
):
    """
    Delete a file from GCS bucket
    """
    try:
        result = gcs_service.delete_file(file_path)

        if result["success"]:
            return JSONResponse(
                status_code=200,
                content=result
            )
        else:
            raise HTTPException(status_code=404, detail=result["message"])

    except Exception as e:
        raise HTTPException(status_code=500, detail=f"Internal server error: {str(e)}")

@app.get("/files/{file_path:path}/exists")
async def check_file_exists(
    file_path: str,
    gcs_service: GCSService = Depends(get_gcs_service_sync)
):
    """
    Check if a file exists in the GCS bucket
    """
    try:
        exists = gcs_service.file_exists(file_path)
        return JSONResponse(
            status_code=200,
            content={
                "file_path": file_path,
                "exists": exists
            }
        )

    except Exception as e:
        raise HTTPException(status_code=500, detail=f"Internal server error: {str(e)}")

# --- User Management (using the new MongoDB service) ---
@app.post("/api/v1/create-user", response_model=User)
async def insert_user(user: User, mongodb_service: MongoDB = Depends(get_mongodb_service)):
    if mongodb_service.db is None:
        raise HTTPException(status_code=500, detail="Database client not initialized or connected.")

    users_collection = mongodb_service.get_collection("users")
    result = await users_collection.insert_one(user.dict())
    inserted_user_data = await users_collection.find_one({"_id": result.inserted_id})

    if inserted_user_data:
        return JSONResponse(content=json.loads(json.dumps(inserted_user_data, cls=CustomJSONEncoder)), status_code=200)
    else:
        raise HTTPException(status_code=500, detail="Failed to retrieve inserted user data.")

@app.get("/gen")
async def generate_and_get_latest_exam_paper(
    mongodb_service: MongoDB = Depends(get_mongodb_service)
):
    """
    Reads the latest exam paper from MongoDB and returns it.
    This endpoint no longer generates new exam papers.
    """
    try:
        exam_paper_collection = mongodb_service.get_collection("exam_papers")
        latest_paper = await exam_paper_collection.find_one(
            {},
            sort=[('_id', -1)]
        )

        if latest_paper is None:
            raise HTTPException(status_code=404, detail="No exam papers found in the database.")

        return JSONResponse(
            status_code=200,
            content=json.loads(json.dumps(latest_paper, cls=CustomJSONEncoder))
        )
    except Exception as e:
        print(f"Error fetching latest exam paper from MongoDB: {e}")
        raise HTTPException(status_code=500, detail=f"Failed to retrieve latest exam paper: {e}")


if __name__ == "__main__":
    import uvicorn
    uvicorn.run(app, host="0.0.0.0", port=8000)<|MERGE_RESOLUTION|>--- conflicted
+++ resolved
@@ -39,19 +39,15 @@
 # env_path = project_root_dir / 'backend-server-examai/app/.env' # 
 
 
-<<<<<<< HEAD
-load_dotenv(dotenv_path=env_path)
-=======
+
 # Use this to load environment variables from the specific path
 # load_dotenv(dotenv_path=env_path)
->>>>>>> cb688296
+
 
 BUCKET_NAME = os.getenv("GCS_BUCKET_NAME")
 CREDENTIALS_PATH = os.getenv("GOOGLE_APPLICATION_CREDENTIALS_OCR")
-<<<<<<< HEAD
-=======
 #---------------------------------------
->>>>>>> cb688296
+
 # MONGO_URI and DB_NAME are now primarily read from .env in mongodb_service.py
 # but it's good to keep checks here if main.py directly depends on them
 MONGO_URI = os.getenv("MONGO_URI")
